"""
Graph engine: StateGraph, CompiledGraph, and interrupt API implementation.
"""
import asyncio
import logging
import uuid
import inspect
import time
import re
from dataclasses import dataclass, field
from datetime import datetime, timezone
from typing import Any, Callable, Dict, List, Optional, Union, Pattern, TypeVar, Generic, TypedDict, Literal, Iterable
from abc import ABC, abstractmethod

from .exceptions import (
    GraphExecutionError,
    NodeExecutionError,
    GraphConfigurationError,
    EdgeRoutingError,
    InterruptError,
    CheckpointError,
)
from .types import (
    NodeContext,
    NodeResult,
    RouterResult,
    ParallelBranchConfig,
    Command,
    StateSnapshot,
)
from .reducers import (
    merge_dicts,
    add_messages,
)
from .decorators import node_decorator
from .checkpointer import InMemoryCheckpointer
from spoon_ai.schema import Message
from .config import GraphConfig, ParallelGroupConfig, ParallelRetryPolicy, RouterConfig

logger = logging.getLogger(__name__)

# Type variables for generic state handling
State = TypeVar('State')
ConfigurableFieldSpec = Dict[str, Any]

START = "__start__"
END = "__end__"

class BaseNode(ABC, Generic[State]):
    """Base class for all graph nodes"""

    def __init__(self, name: str):
        self.name = name

    @abstractmethod
    async def __call__(self, state: State, config: Optional[Dict[str, Any]] = None) -> Dict[str, Any]:
        """Execute the node logic"""
        pass

    def __repr__(self) -> str:
        return f"{self.__class__.__name__}(name='{self.name}')"


class RunnableNode(BaseNode[State]):
    """Runnable node that wraps a function"""

    def __init__(self, name: str, func: Callable[[State], Any]):
        super().__init__(name)
        self.func = func

    async def __call__(self, state: State, config: Optional[Dict[str, Any]] = None) -> Dict[str, Any]:
        """Execute the wrapped function"""
        try:
            if asyncio.iscoroutinefunction(self.func):
                result = await self.func(state)
            else:
                result = self.func(state)

            # Handle different return types
            if isinstance(result, dict):
                return result
            elif isinstance(result, (list, tuple)) and len(result) == 2:
                # Handle (updates, next_node) format
                updates, next_node = result
                return {"updates": updates, "next_node": next_node}
            else:
                return {"result": result}

        except InterruptError:
<<<<<<< HEAD
            # Human-in-the-loop: allow interrupts to propagate to the graph engine.
=======
            # Let InterruptError propagate to be handled in invoke()
>>>>>>> f89439d1
            raise
        except Exception as e:
            logger.error(f"Node {self.name} execution failed: {e}")
            raise NodeExecutionError(f"Node '{self.name}' failed", node_name=self.name, original_error=e, state=state) from e


class ToolNode(BaseNode[State]):
    """Tool node for executing tools"""

    def __init__(self, name: str, tools: List[Any]):
        super().__init__(name)
        self.tools = tools

    async def __call__(self, state: State, config: Optional[Dict[str, Any]] = None) -> Dict[str, Any]:
        """Execute tools based on state"""
        # Extract tool calls from state
        tool_calls = state.get("tool_calls", [])
        results = []

        for tool_call in tool_calls:
            tool_name = tool_call.get("name")
            tool_args = tool_call.get("args", {})

            # Find the tool
            tool = next((t for t in self.tools if getattr(t, 'name', None) == tool_name), None)
            if not tool:
                raise NodeExecutionError(f"Tool '{tool_name}' not found", node_name=self.name, state=state)

            # Execute tool
            try:
                if hasattr(tool, 'execute') and asyncio.iscoroutinefunction(tool.execute):
                    result = await tool.execute(**tool_args)
                elif hasattr(tool, 'execute'):
                    result = tool.execute(**tool_args)
                else:
                    # Direct function call
                    result = tool(**tool_args)

                results.append({
                    "tool_call": tool_call,
                    "result": result,
                    "success": True
                })
            except Exception as e:
                results.append({
                    "tool_call": tool_call,
                    "result": None,
                    "success": False,
                    "error": str(e)
                })

        return {"tool_results": results}


class ConditionNode(BaseNode[State]):
    """Conditional node for routing decisions"""

    def __init__(self, name: str, condition_func: Callable[[State], str]):
        super().__init__(name)
        self.condition_func = condition_func

    async def __call__(self, state: State, config: Optional[Dict[str, Any]] = None) -> Dict[str, Any]:
        """Execute condition and return routing decision"""
        try:
            result = self.condition_func(state)
            if asyncio.iscoroutinefunction(self.condition_func):
                result = await self.condition_func(state)

            return {"condition_result": result, "next_node": result}
        except InterruptError:
            # Human-in-the-loop: allow interrupts to propagate to the graph engine.
            raise
        except Exception as e:
            logger.error(f"Condition node {self.name} failed: {e}")
            raise NodeExecutionError(f"Condition '{self.name}' failed", node_name=self.name, original_error=e, state=state) from e


def interrupt(data: Dict[str, Any]) -> Any:
    """Interrupt execution and wait for human input."""
    raise InterruptError(data)


class RouteRule:
    """Advanced routing rule for automatic path selection"""

    def __init__(self, condition: Union[str, Callable, Pattern], target: str, priority: int = 0):
        self.condition = condition
        self.target = target
        self.priority = priority

    def matches(self, state: Dict[str, Any], query: str = "") -> bool:
        """Check if this rule matches the current state/query"""
        if isinstance(self.condition, str):
            # Simple string matching
            return self.condition.lower() in (query + str(state)).lower()
        elif isinstance(self.condition, Pattern):
            # Regex pattern matching
            return bool(self.condition.search(query + str(state)))
        elif callable(self.condition):
            # Custom function matching
            return self.condition(state, query)
        return False


@dataclass
class RunningSummary:
    """Rolling conversation summary used by the summarisation node."""

    summary: str = ""
    last_updated: datetime = field(default_factory=lambda: datetime.now(timezone.utc))

    def to_dict(self) -> Dict[str, Any]:
        return {
            "summary": self.summary,
            "last_updated": self.last_updated.isoformat(),
        }

    @classmethod
    def from_value(cls, value: Any) -> "RunningSummary":
        if isinstance(value, cls):
            return value
        if isinstance(value, dict):
            summary = value.get("summary", "")
            last_updated_val = value.get("last_updated")
            if isinstance(last_updated_val, datetime):
                last_updated = last_updated_val
            elif isinstance(last_updated_val, str):
                last_updated = datetime.fromisoformat(last_updated_val)
            else:
                last_updated = datetime.now(timezone.utc)
            return cls(summary=summary, last_updated=last_updated)
        return cls()


class SummarizationNode(BaseNode[Dict[str, Any]]):
    """Node that summarises conversation history before model invocation."""

    def __init__(
        self,
        name: str,
        *,
        llm_manager,
        max_tokens: int,
        messages_to_keep: int = 5,
        summary_model: Optional[str] = None,
        summary_key: str = "summary_context",
        output_messages_key: str = "llm_messages",
        manager: Optional["ShortTermMemoryManager"] = None,
    ) -> None:
        super().__init__(name)
        self.llm_manager = llm_manager
        self.max_tokens = max_tokens
        self.messages_to_keep = messages_to_keep
        self.summary_model = summary_model
        self.summary_key = summary_key
        self.output_messages_key = output_messages_key
        if manager is None:
            from spoon_ai.memory.short_term_manager import (
                ShortTermMemoryManager,
                MessageTokenCounter,
            )

            manager = ShortTermMemoryManager(token_counter=MessageTokenCounter())
        self.manager = manager

    async def __call__(self, state: Dict[str, Any], config: Optional[Dict[str, Any]] = None) -> Dict[str, Any]:
        messages: List[Message] = state.get("messages", [])
        if not messages:
            return {self.output_messages_key: []}

        running_summary = RunningSummary.from_value(state.get(self.summary_key))

        llm_messages, removals, summary_text = await self.manager.summarize_messages(
            messages=messages,
            max_tokens_before_summary=self.max_tokens,
            messages_to_keep=self.messages_to_keep,
            summary_model=self.summary_model,
            llm_manager=self.llm_manager,
            existing_summary=running_summary.summary,
        )

        updates: Dict[str, Any] = {self.output_messages_key: llm_messages}

        if summary_text:
            running_summary.summary = summary_text
            running_summary.last_updated = datetime.now(timezone.utc)
            updates[self.summary_key] = running_summary.to_dict()

        if removals:
            updates.setdefault("messages", removals)

        return updates


class StateGraph(Generic[State]):
    def __init__(self, state_schema: type, checkpointer: Optional[Any] = None, config_schema: Optional[type] = None):
        self.state_schema = state_schema
        self.config_schema = config_schema
        # Default to in-memory checkpointer if none provided
        self.checkpointer = checkpointer or InMemoryCheckpointer()

        # Node storage
        self.nodes: Dict[str, BaseNode[State]] = {}
        self.node_functions: Dict[str, Callable] = {}  # For backward compatibility

        # Edge management
        self.edges: Dict[str, List[tuple]] = {}  # (end_node, condition_func)
        self.conditional_edges: Dict[str, Dict[str, Callable[[State], bool]]] = {}

        # Special handling for START and END
        self._entry_point: Optional[str] = None
        self._compiled = False

        # Enhanced features
        self.routing_rules: Dict[str, List[RouteRule]] = {}
        self.intelligent_router: Optional[Callable[[Dict[str, Any], str], str]] = None

        # LLM Router
        self.llm_router: Optional[Callable[[Dict[str, Any], str], Union[str, None, asyncio.Future]]] = None
        self.llm_router_config: Dict[str, Any] = {
            "model": "gpt-4",
            "temperature": 0.1,
            "max_tokens": 100,
            "timeout": 8,
        }

        # Parallel execution
        self.parallel_branches: Dict[str, List[str]] = {}
        self.parallel_groups: Dict[str, List[str]] = {}
        self.parallel_group_configs: Dict[str, Dict[str, Any]] = {}
        self.node_to_group: Dict[str, str] = {}
        self.parallel_entry_nodes: List[str] = []

        # Configuration
        self.config: GraphConfig = GraphConfig()
        self.stream_mode: str = "values"
        self.stream_channels: List[str] = ["values", "updates", "debug"]

        # Monitoring
        self.monitoring_enabled: bool = False
        self.monitoring_metrics: List[str] = []

        # Optional hooks
        self.state_cleanup: Optional[Callable[[Dict[str, Any]], None]] = None
        self.state_validator: Optional[Callable[[Dict[str, Any]], None]] = None

    def enable_monitoring(self, metrics: Optional[List[str]] = None) -> "StateGraph":
        self.monitoring_enabled = True
        if metrics:
            self.monitoring_metrics = metrics
        return self

    def add_node(self, node_name: str, node: Union[BaseNode[State], Callable[[State], Any]]) -> "StateGraph":
        """Add a node to the graph"""
        if node_name in [START, END]:
            raise GraphConfigurationError(f"Node name '{node_name}' is reserved", component="node")

        if isinstance(node, BaseNode):
            self.nodes[node_name] = node
        elif callable(node):
            # Wrap function in RunnableNode
            self.nodes[node_name] = RunnableNode(node_name, node)
            self.node_functions[node_name] = node  # For backward compatibility
        else:
            raise GraphConfigurationError(f"Node must be callable or BaseNode instance", component="node")

        return self

    def add_edge(self, start_node: str, end_node: str, condition: Optional[Callable[[State], bool]] = None) -> "StateGraph":
        """Add an edge. When condition is provided, edge becomes conditional."""
        if start_node not in self.nodes and start_node != START:
            raise GraphConfigurationError(f"Start node '{start_node}' does not exist", component="edge")
        if end_node not in self.nodes and end_node != END:
            raise GraphConfigurationError(f"End node '{end_node}' does not exist", component="edge")

        if condition is not None and not callable(condition):
            raise GraphConfigurationError("Edge condition must be callable", component="edge")

        if start_node not in self.edges:
            self.edges[start_node] = []
        self.edges[start_node].append((end_node, condition))
        return self

    def add_conditional_edges(self, start_node: str, condition: Callable[[State], str],
                             path_map: Dict[str, str]) -> "StateGraph":
        """Add conditional edges"""
        if start_node not in self.nodes and start_node != START:
            raise GraphConfigurationError(f"Start node '{start_node}' does not exist", component="conditional_edge")

        # Validate path_map destinations
        for path, target in path_map.items():
            if target not in self.nodes and target != END:
                raise GraphConfigurationError(f"Target node '{target}' does not exist", component="conditional_edge")

        if start_node not in self.edges:
            self.edges[start_node] = []
        self.edges[start_node].append((condition, path_map))
        return self

    def set_entry_point(self, node_name: str) -> "StateGraph":
        """Set the entry point"""
        if node_name not in self.nodes and node_name != START:
            raise GraphConfigurationError(f"Entry point node '{node_name}' does not exist", component="entry_point")
        self._entry_point = node_name
        return self

    def add_tool_node(self, tools: List[Any], name: str = "tools") -> "StateGraph":
        """Add a tool node"""
        tool_node = ToolNode(name, tools)
        return self.add_node(name, tool_node)

    def add_conditional_node(self, condition_func: Callable[[State], str], name: str = "condition") -> "StateGraph":
        """Add a conditional node"""
        condition_node = ConditionNode(name, condition_func)
        return self.add_node(name, condition_node)

    def add_parallel_group(self, group_name: str, nodes: List[str],
                          config: Optional[Union[Dict[str, Any], ParallelGroupConfig]] = None) -> "StateGraph":
        """Add a parallel execution group"""
        # Validate that all nodes exist
        for node_name in nodes:
            if node_name not in self.nodes and node_name not in [START, END]:
                raise GraphConfigurationError(f"Node '{node_name}' does not exist", component="parallel_group")

        self.parallel_groups[group_name] = nodes
        if isinstance(config, ParallelGroupConfig):
            group_cfg = config
        elif isinstance(config, dict):
            group_cfg = ParallelGroupConfig(**config)
        else:
            group_cfg = self.config.parallel_groups.get(group_name, ParallelGroupConfig())

        self.parallel_group_configs[group_name] = group_cfg

        # Mark nodes as belonging to this group
        for node_name in nodes:
            self.node_to_group[node_name] = group_name

        # Mark first node as entry point for parallel execution
        if nodes:
            self.parallel_entry_nodes.append(nodes[0])

        return self

    def add_routing_rule(self, source_node: str, condition: Union[str, Callable[[State, str], bool]],
                        target_node: str, priority: int = 0) -> "StateGraph":
        """Add an intelligent routing rule"""
        if source_node not in self.nodes and source_node != START and source_node != "__start__":
            raise GraphConfigurationError(f"Source node '{source_node}' does not exist", component="routing_rule")
        if target_node not in self.nodes and target_node != END and target_node != "__end__":
            raise GraphConfigurationError(f"Target node '{target_node}' does not exist", component="routing_rule")

        if source_node not in self.routing_rules:
            self.routing_rules[source_node] = []

        rule = RouteRule(condition, target_node, priority)
        self.routing_rules[source_node].append(rule)

        # Sort rules by priority (highest first)
        self.routing_rules[source_node].sort(key=lambda r: r.priority, reverse=True)

        return self

    def get_state(self, config: Optional[Dict[str, Any]] = None) -> Optional[StateSnapshot]:
        """Fetch the latest (or specified) checkpoint snapshot for a thread."""
        if not self.checkpointer:
            raise CheckpointError("No checkpointer configured for this graph", operation="get_state")

        config = config or {}
        configurable = config.get("configurable", {})
        thread_id = configurable.get("thread_id")
        checkpoint_id = configurable.get("checkpoint_id")

        if not thread_id:
            raise CheckpointError("thread_id is required to fetch state", operation="get_state")

        return self.checkpointer.get_checkpoint(thread_id, checkpoint_id)

    def get_state_history(self, config: Optional[Dict[str, Any]] = None) -> Iterable[StateSnapshot]:
        """Return all checkpoints for the given thread, ordered by creation time."""
        if not self.checkpointer:
            raise CheckpointError("No checkpointer configured for this graph", operation="state_history")

        config = config or {}
        configurable = config.get("configurable", {})
        thread_id = configurable.get("thread_id")

        if not thread_id:
            raise CheckpointError("thread_id is required to fetch state history", operation="state_history")

        return list(self.checkpointer.list_checkpoints(thread_id))

    def add_pattern_routing(self, source_node: str, pattern: str, target_node: str,
                           priority: int = 0) -> "StateGraph":
        """Add pattern-based routing rule"""
        try:
            compiled_pattern = re.compile(pattern, re.IGNORECASE)
        except re.error as e:
            raise GraphConfigurationError(f"Invalid regex pattern: {pattern}", component="pattern_routing")

        return self.add_routing_rule(source_node, compiled_pattern, target_node, priority)

    def set_intelligent_router(self, router_func: Callable[[Dict[str, Any], str], str]) -> "StateGraph":
        """Set the intelligent router function"""
        self.intelligent_router = router_func
        return self

    def set_llm_router(self, router_func: Optional[Callable[[Dict[str, Any], str], str]] = None,
                       config: Optional[Dict[str, Any]] = None) -> "StateGraph":
        """Set the LLM-powered router function

        Args:
            router_func: Custom LLM router function. If None, uses default LLM router.
            config: Configuration for LLM router (model, temperature, max_tokens, etc.)
        """
        if config:
            self.llm_router_config.update(config)

        if router_func:
            self.llm_router = router_func
        else:
            # Use default LLM router - will be created when needed
            self.llm_router = self._create_default_llm_router

        return self

    async def _create_default_llm_router(self, state: Dict[str, Any], query: str) -> str:
        """Create and use default LLM router for natural language routing"""
        try:
            # Lazy import to avoid circular dependencies
            from spoon_ai.llm.manager import get_llm_manager

            llm_manager = get_llm_manager()
            config = self.llm_router_config

            routing_prompt = f"""
            Analyze this user query and determine the BEST next step in our workflow.
            Return ONLY the step name from these options:

            Available steps:
            {self._get_available_steps_for_routing()}

            Query: "{query}"

            Consider the current state and conversation context.
            Return ONLY the step name (lowercase, no explanation).
            """

            messages = [Message(role="user", content=routing_prompt)]

            # Use LLM to determine next step
            response = await llm_manager.chat(messages, provider=None, **config)
            next_step = response.content.strip().lower()

            # Validate the response
            available_steps = self._get_available_step_names()
            logger.info(f"LLM Router - Query: '{query}'")
            logger.info(f"LLM Router - Available steps: {available_steps}")
            logger.info(f"LLM Router - LLM response: '{response.content}'")
            logger.info(f"LLM Router - Parsed step: '{next_step}'")

            if next_step not in available_steps:
                logger.warning(f"LLM returned invalid step '{next_step}', available: {available_steps}")
                # Instead of defaulting to entry point, try to find a reasonable fallback
                if "price" in query.lower() or "market" in query.lower():
                    if "fetch_market_data" in available_steps:
                        return "fetch_market_data"
                elif "buy" in query.lower() or "sell" in query.lower() or "trade" in query.lower():
                    if "execute_trade" in available_steps:
                        return "execute_trade"
                elif "analyze" in query.lower():
                    if "analyze_market" in available_steps:
                        return "analyze_market"
                else:
                    if "generate_response" in available_steps:
                        return "generate_response"

            logger.info(f"LLM Router decided: {next_step}")
            return next_step

        except Exception as e:
            logger.error(f"LLM routing failed: {e}")
            # Fallback to entry point
            return self._entry_point or list(self.nodes.keys())[0]

    def _get_available_steps_for_routing(self) -> str:
        """Get available steps description for LLM routing"""
        steps = []
        for node_name in self.nodes.keys():
            if node_name not in [START, END]:
                steps.append(f"- {node_name}: Execute {node_name.replace('_', ' ')}")

        if not steps:
            return "- analyze_intent: Analyze user intent"

        return "\n".join(steps)

    def _get_available_step_names(self) -> List[str]:
        """Get list of available step names for validation"""
        return [name for name in self.nodes.keys() if name not in [START, END]]

    def enable_llm_routing(self, config: Optional[Dict[str, Any]] = None) -> "StateGraph":
        """Enable LLM-powered natural language routing

        This automatically sets up LLM routing for the graph entry point.
        """
        if config:
            self.llm_router_config.update(config)

        # Enabling LLM routing implies allowing the router to call the LLM.
        # Keep this best-effort to avoid surprising failures if config is not a GraphConfig.
        try:
            if isinstance(self.config, GraphConfig):
                self.config.router.allow_llm = True
        except Exception:
            pass

        # Set LLM router as the intelligent router
        self.set_llm_router()
        return self

    def compile(self, checkpointer: Optional[Any] = None) -> "CompiledGraph":
        """Compile the graph"""
        errors: List[str] = []

        if not self._entry_point:
            errors.append("Graph must have an entry point")

        if not self.nodes:
            errors.append("Graph must have at least one node")

        if errors:
            raise GraphConfigurationError(
                f"Graph compilation failed: {'; '.join(errors)}",
                component="compilation",
                details={"errors": errors}
            )

        self._compiled = True
        return CompiledGraph(self, checkpointer)

    def get_graph(self) -> Dict[str, Any]:
        """Get graph structure for visualization/debugging"""
        return {
            "nodes": list(self.nodes.keys()),
            "edges": self.edges,
            "entry_point": self._entry_point,
            "config": self.config,
        }




class CompiledGraph(Generic[State]):
    """Compiled graph for execution"""

    def __init__(self, graph: StateGraph[State], checkpointer: Optional[Any] = None):
        self.graph = graph
        self.checkpointer = checkpointer or graph.checkpointer

        # Execution state
        self.execution_history: List[Dict[str, Any]] = []
        self.max_execution_history = 1000

        # Resume functionality
        self._resume_thread_id: Optional[str] = None
        self._resume_checkpoint_id: Optional[str] = None

        # Current execution context
        self._current_node: Optional[str] = None
        self._iteration: int = 0

        # Execution metrics
        self.execution_metrics = {
            "total_executions": 0,
            "success_rate": 0.0,
            "average_execution_time": 0.0,
            "routing_performance": {}
        }

    def _find_matching_route(self, current_node: str, state: Dict[str, Any]) -> Optional[str]:
        """Find matching routing rule for the current node and state"""
        if current_node not in self.graph.routing_rules:
            return None

        query = state.get("user_query", "").lower()

        # Check routing rules in priority order
        for rule in self.graph.routing_rules[current_node]:
            if rule.matches(state, query):
                return rule.target

        return None

    def _find_edge_target(self, current_node: str, state: Dict[str, Any]) -> Optional[str]:
        if current_node in self.graph.edges:
            for edge_target, edge_condition in self.graph.edges[current_node]:
                if edge_condition is None and isinstance(edge_target, str) and (edge_target in self.graph.nodes or edge_target == END):
                    return edge_target
                if callable(edge_target) and isinstance(edge_condition, dict):
                    try:
                        cond_key = edge_target(state)
                        if isinstance(cond_key, str) and cond_key in edge_condition:
                            return edge_condition[cond_key]
                    except Exception as e:
                        logger.warning(f"Conditional map evaluation failed: {e}")
                if isinstance(edge_target, str) and callable(edge_condition):
                    try:
                        if edge_condition(state):
                            return edge_target
                    except Exception as e:
                        logger.warning(f"Predicate condition failed: {e}")
        return None

    async def _determine_next_node(self, current_node: str, state: Dict[str, Any]) -> Optional[str]:
        """Determine the next node to execute (async to support async LLM router)."""
        query = state.get("user_query", "")
        logger.info(f"Getting next node from '{current_node}' for query: '{query}'")

        graph_cfg = self.graph.config if isinstance(self.graph.config, GraphConfig) else GraphConfig()
        router_cfg: RouterConfig = graph_cfg.router

        # Priority 1: Explicit edges
        logger.info("Checking explicit edges...")
        explicit_target = self._find_edge_target(current_node, state)
        if explicit_target:
            return explicit_target

        # Priority 2: Intelligent routing rules
        logger.info("Trying routing rules...")
        matching_route = self._find_matching_route(current_node, state)
        if matching_route:
            logger.info(f"Routing rule matched: {matching_route}")
            return matching_route

        # Priority 3: Intelligent router function
        if self.graph.intelligent_router:
            logger.info("Trying intelligent router...")
            try:
                router = self.graph.intelligent_router
                next_node = await router(state, query) if asyncio.iscoroutinefunction(router) else router(state, query)
                if next_node and next_node != current_node:
                    if router_cfg.allowed_targets and next_node not in router_cfg.allowed_targets:
                        logger.warning(f"Intelligent router returned disallowed target '{next_node}'")
                    else:
                        logger.info(f"Intelligent router selected: {next_node}")
                        return next_node
            except Exception as e:
                logger.warning(f"Intelligent router failed: {e}")

        # Priority 4: LLM Router (if available)
        if router_cfg.allow_llm and self.graph.llm_router:
            try:
                router = self.graph.llm_router
                if asyncio.iscoroutinefunction(router):
                    next_node = await asyncio.wait_for(router(state, query), timeout=router_cfg.llm_timeout)
                else:
                    next_node = router(state, query)
                if next_node and next_node != current_node and next_node in self.graph.nodes:
                    if router_cfg.allowed_targets and next_node not in router_cfg.allowed_targets:
                        logger.warning(f"LLM router returned disallowed target '{next_node}'")
                    else:
                        logger.info(f"LLM Router selected: {next_node}")
                        return next_node
            except Exception as e:
                logger.warning(f"LLM router failed: {e}")

        # Priority 5: Default target
        if router_cfg.enable_fallback_to_default and router_cfg.default_target:
            target = router_cfg.default_target
            if router_cfg.allowed_targets and target not in router_cfg.allowed_targets:
                logger.warning(f"Default target '{target}' not in allowed targets")
            elif target in self.graph.nodes:
                logger.info(f"Using default router target: {target}")
                return target

        logger.debug("No valid next node found - graph execution complete")
        return None

    async def invoke(self, initial_state: Optional[Dict[str, Any]] = None, config: Optional[Dict[str, Any]] = None) -> Dict[str, Any]:
        config = config or {}
        thread_id = config.get("configurable", {}).get("thread_id", str(uuid.uuid4()))

        # Handle Command object (for resume/goto/update)
        if isinstance(initial_state, Command):
            cmd = initial_state
            # Handle resume: load checkpoint and merge updates
            if cmd.resume is not None:
                checkpoint = self.graph.checkpointer.get_checkpoint(thread_id)
                if checkpoint:
                    state = checkpoint.values.copy()
                    # Merge resume data into state
                    if isinstance(cmd.resume, dict):
                        state.update(cmd.resume)
                    current_node = checkpoint.next[0] if checkpoint.next else self.graph._entry_point
                    iteration = checkpoint.metadata.get("iteration", 0) + 1
                else:
                    raise GraphExecutionError(f"No checkpoint found for thread_id '{thread_id}' to resume from")
            # Handle goto: jump to specific node
            elif cmd.goto:
                state = self._initialize_state(cmd.update or {})
                current_node = cmd.goto
                iteration = 0
            # Handle update: update state and continue
            elif cmd.update:
                checkpoint = self.graph.checkpointer.get_checkpoint(thread_id)
                if checkpoint:
                    state = checkpoint.values.copy()
                    state.update(cmd.update)
                    current_node = checkpoint.next[0] if checkpoint.next else self.graph._entry_point
                    iteration = checkpoint.metadata.get("iteration", 0) + 1
                else:
                    state = self._initialize_state(cmd.update)
                    current_node = self.graph._entry_point
                    iteration = 0
            else:
                state = self._initialize_state({})
                current_node = self.graph._entry_point
                iteration = 0
        # Handle resume from checkpoint (legacy)
        elif self._resume_thread_id:
            thread_id = self._resume_thread_id
            checkpoint = self.graph.checkpointer.get_checkpoint(thread_id, self._resume_checkpoint_id)
            if checkpoint:
                state = checkpoint.values.copy()
                current_node = checkpoint.next[0] if checkpoint.next else self.graph.entry_point
                iteration = checkpoint.metadata.get("iteration", 0)
            else:
                state = self._initialize_state(initial_state)
                current_node = self.graph._entry_point
                iteration = 0
        else:
            state = self._initialize_state(initial_state)
            current_node = self.graph._entry_point
            iteration = 0

        max_iterations = int(config.get("max_iterations", 100) or 100)
        self._current_thread_id = thread_id
        try:
            while current_node and iteration < max_iterations:
                self._current_iteration = iteration
                iteration += 1
                # checkpoint (best-effort)
                try:
                    snapshot = StateSnapshot(values=state.copy(), next=(current_node,), config=config, metadata={"iteration": iteration, "node": current_node}, created_at=datetime.now())
                    self.graph.checkpointer.save_checkpoint(thread_id, snapshot)
                except Exception:
                    pass
                # execute current node or parallel group
                try:
                    # Check if current node is part of a parallel group
                    if current_node in self.graph.node_to_group:
                        group_name = self.graph.node_to_group[current_node]
                        logger.info(f"Executing parallel group: {group_name}")
                        await self._execute_parallel_group(group_name, state)
                    else:
                        result = await self._execute_node(current_node, state)
                        if isinstance(result, dict):
                            self._update_state_with_reducers(state, result)
                            self._maybe_cleanup_state(state)
                            # optional validation
                            try:
                                if callable(self.graph.state_validator):
                                    self.graph.state_validator(state)
                                # Also support GraphConfig.state_validators (list of callables)
                                if isinstance(self.graph.config, GraphConfig):
                                    for validator in self.graph.config.state_validators:
                                        if callable(validator):
                                            validator(state)
                            except Exception as e:
                                raise GraphExecutionError(f"State validation failed: {e}", node=current_node, iteration=iteration)
                except InterruptError as e:
                    # record interrupt + checkpoint
                    try:
                        interrupt_snapshot = StateSnapshot(values=state.copy(), next=(current_node,), config=config, metadata={"iteration": iteration, "node": current_node, "interrupt_id": e.interrupt_id, "interrupt_data": e.interrupt_data, "status": "interrupted"}, created_at=datetime.now())
                        self.graph.checkpointer.save_checkpoint(thread_id, interrupt_snapshot)
                    except Exception:
                        pass
                    return {**state, "__interrupt__": [{"interrupt_id": e.interrupt_id, "value": e.interrupt_data, "node": current_node, "iteration": iteration}]}

                # next - use intelligent routing
                next_node = await self._determine_next_node(current_node, state)
                if next_node == current_node:
                    break
                current_node = next_node
                if current_node == END or current_node is None:
                    break
            if iteration >= max_iterations:
                raise GraphExecutionError(f"Graph execution exceeded maximum iterations ({max_iterations})", node=current_node, iteration=iteration)
            return state
        except GraphExecutionError:
            raise
        except Exception as e:
            raise GraphExecutionError(f"Graph execution failed: {e}", node=current_node, iteration=iteration) from e


    def _initialize_state(self, initial_state: State) -> State:
        """Initialize state for execution"""
        if initial_state is None:
            # Create default state based on schema
            if hasattr(self.graph.state_schema, '__annotations__'):
                state = {}
                for field_name, field_type in self.graph.state_schema.__annotations__.items():
                    if hasattr(field_type, '__origin__') and field_type.__origin__ is list:
                        state[field_name] = []
                    elif hasattr(field_type, '__origin__') and field_type.__origin__ is dict:
                        state[field_name] = {}
                    else:
                        state[field_name] = None
                return state
            else:
                return {}
        return initial_state

    async def _execute_node(self, node_name: str, state: State, config: Optional[Dict[str, Any]] = None) -> Dict[str, Any]:
        """Execute a node and return its result"""
        node = self.graph.nodes.get(node_name)
        if not node:
            raise GraphExecutionError(f"Node '{node_name}' not found")

        try:
            start_dt = datetime.now()
            # Call the node with proper parameters
            if hasattr(node, '__call__'):
                if config is not None:
                    result = await node(state, config)
                else:
                    result = await node(state)
            else:
                # Fallback for old-style nodes
                result = await node(state)
            end_dt = datetime.now()
            # record metrics
            try:
                self._record_execution_metrics(node_name, start_dt, end_dt, True, metadata={})
            except Exception:
                pass
            return result if isinstance(result, dict) else {"result": result}
        except InterruptError:
<<<<<<< HEAD
            # Human-in-the-loop: allow interrupts to propagate to the graph engine.
=======
            # Let InterruptError propagate to be handled in invoke()
>>>>>>> f89439d1
            raise
        except Exception as e:
            logger.error(f"Node {node_name} execution failed: {e}")
            try:
                self._record_execution_metrics(node_name, start_dt, datetime.now(), False, error=str(e))
            except Exception:
                pass
            raise NodeExecutionError(f"Node '{node_name}' failed", node_name=node_name, original_error=e, state=state) from e

    def _update_state(self, state: State, updates: Dict[str, Any]) -> None:
        """Update state with node results"""
        if not updates:
            return

        for key, value in updates.items():
            if key not in state:
                state[key] = value
            elif key == "messages" and isinstance(value, list):
                existing = state.get(key) or []
                state[key] = add_messages(existing, value)
            elif isinstance(state[key], dict) and isinstance(value, dict):
                # Deep merge for dicts
                self._deep_merge(state[key], value)
            elif isinstance(state[key], list) and isinstance(value, list):
                # Append for lists
                state[key].extend(value)
            else:
                # Replace for other types
                state[key] = value

    def _deep_merge(self, target: Dict[str, Any], source: Dict[str, Any]) -> None:
        """Deep merge two dictionaries"""
        for key, value in source.items():
            if key in target and isinstance(target[key], dict) and isinstance(value, dict):
                self._deep_merge(target[key], value)
            else:
                target[key] = value

    def _get_next_node(self, current_node: str, state: State, node_result: Optional[Dict[str, Any]] = None) -> Optional[str]:
        """Determine the next node to execute"""
        # Check edges from current node
        if current_node in self.graph.edges:
            for edge_target, edge_condition in self.graph.edges[current_node]:
                # Case A: Unconditional edge
                if edge_condition is None and isinstance(edge_target, str):
                    return edge_target

                # Case B: conditional edges stored as (condition_func, path_map)
                if callable(edge_target) and isinstance(edge_condition, dict):
                    try:
                        condition_key = edge_target(state)
                        if isinstance(condition_key, str) and condition_key in edge_condition:
                            selected = edge_condition[condition_key]
                            return selected
                    except Exception as e:
                        logger.warning(f"Conditional map evaluation failed for {current_node}: {e}")

                # Case C: Simple predicate condition with explicit target
                if isinstance(edge_target, str) and callable(edge_condition):
                    try:
                        cond = edge_condition(state)
                        if cond is True:
                            return edge_target
                    except Exception as e:
                        logger.warning(f"Predicate condition failed for {current_node}->{edge_target}: {e}")

        # Check for explicit next_node in result
        if node_result and "next_node" in node_result:
            next_node = node_result["next_node"]
            if next_node in self.graph.nodes or next_node == END:
                return next_node

        # No next node found
        return None

    def _maybe_cleanup_state(self, state: Dict[str, Any]) -> None:
        try:
            if self.graph.state_cleanup:
                self.graph.state_cleanup(state)
        except Exception:
            pass

    def _record_execution_metrics(self, node_name: str, start_time: datetime, end_time: datetime, success: bool, error: Optional[str] = None, metadata: Optional[Dict[str, Any]] = None) -> None:
        if not self.graph.monitoring_enabled:
            return
        try:
            execution_time = (end_time - start_time).total_seconds()
            record = {
                "node_name": node_name,
                "start_time": start_time.isoformat(),
                "end_time": end_time.isoformat(),
                "execution_time": execution_time,
                "success": success,
                "error": error,
                "metadata": metadata or {}
            }
            self.execution_history.append(record)
            # Ring buffer: keep only last max_execution_history entries
            if len(self.execution_history) > self.max_execution_history:
                self.execution_history = self.execution_history[-self.max_execution_history:]
        except Exception:
            pass  # Don't let monitoring break execution

    def get_execution_metrics(self) -> Dict[str, Any]:
        """Get aggregated execution metrics"""
        if not self.execution_history:
            return {"total_executions": 0, "avg_execution_time": 0, "success_rate": 0, "node_stats": {}}

        total = len(self.execution_history)
        successful = sum(1 for h in self.execution_history if h["success"])
        total_time = sum(h["execution_time"] for h in self.execution_history)

        node_stats = {}
        for h in self.execution_history:
            node = h["node_name"]
            if node not in node_stats:
                node_stats[node] = {"count": 0, "total_time": 0, "errors": 0}
            node_stats[node]["count"] += 1
            node_stats[node]["total_time"] += h["execution_time"]
            if not h["success"]:
                node_stats[node]["errors"] += 1

        for node, stats in node_stats.items():
            stats["avg_time"] = stats["total_time"] / stats["count"]
            stats["error_rate"] = stats["errors"] / stats["count"]

        return {
            "total_executions": total,
            "avg_execution_time": total_time / total,
            "success_rate": successful / total,
            "node_stats": node_stats
        }

    async def _execute_parallel_group(self, group_name: str, state: Dict[str, Any]) -> None:
        nodes = self.graph.parallel_groups.get(group_name, [])
        if not nodes:
            return
        graph_cfg = self.graph.config if isinstance(self.graph.config, GraphConfig) else GraphConfig()
        group_cfg = self.graph.parallel_group_configs.get(group_name)
        if not group_cfg:
            group_cfg = graph_cfg.parallel_groups.get(group_name, ParallelGroupConfig())

        join_strategy = group_cfg.join_strategy
        timeout = group_cfg.timeout
        error_strategy = group_cfg.error_strategy
        join_condition = group_cfg.join_condition

        # create tasks
        loop = asyncio.get_event_loop()
        tasks: Dict[str, asyncio.Task] = {}
        for n in nodes:
            tasks[n] = loop.create_task(self._execute_node(n, state))

        completed_nodes: List[str] = []
        updates_to_merge: List[Dict[str, Any]] = []
        errors: List[Dict[str, Any]] = []

        async def handle_done(done_set):
            for t in done_set:
                # find node name by task
                node_name = next((name for name, task in tasks.items() if task is t), None)
                try:
                    result = t.result()
                    if isinstance(result, Command):
                        if result.update:
                            updates_to_merge.append(result.update)
                    elif isinstance(result, dict):
                        updates_to_merge.append(result)
                    elif isinstance(result, RouterResult):
                        # RouterResult in parallel branch is unusual; ignore routing but record metadata
                        updates_to_merge.append({"__router__": {"node": node_name, "next": result.next_node}})
                    completed_nodes.append(node_name or "")
                except Exception as e:
                    err_info = {"node": node_name, "error": str(e)}
                    errors.append(err_info)
                    if error_strategy == "fail_fast":
                        # cancel all other tasks
                        for task in tasks.values():
                            if not task.done():
                                task.cancel()
                        raise e

        try:
            if join_strategy == "any":
                done, pending = await asyncio.wait(tasks.values(), timeout=timeout, return_when=asyncio.FIRST_COMPLETED)
                await handle_done(done)
                # cancel pending
                for p in pending:
                    p.cancel()
            else:
                # all_complete or quorum
                if join_strategy == "quorum":
                    needed = 0
                    total = len(tasks)
                    quorum = group_cfg.quorum or 0.5
                    if quorum >= 1:
                        needed = min(total, int(quorum))
                    else:
                        needed = max(1, int(total * quorum + 0.9999))
                    remaining = set(tasks.values())
                    start = datetime.now()
                    while remaining and len(completed_nodes) < needed:
                        to_wait_timeout = None
                        if timeout is not None:
                            elapsed = (datetime.now() - start).total_seconds()
                            left = max(0.0, timeout - elapsed)
                            to_wait_timeout = left
                            if left == 0:
                                break
                        done, pending = await asyncio.wait(remaining, timeout=to_wait_timeout, return_when=asyncio.FIRST_COMPLETED)
                        remaining = pending
                        if done:
                            await handle_done(done)
                    # timeout reached or quorum met: cancel remaining
                    for p in remaining:
                        p.cancel()
                else:
                    # all_complete
                    done, pending = await asyncio.wait(tasks.values(), timeout=timeout, return_when=asyncio.ALL_COMPLETED)
                    await handle_done(done)
                    for p in pending:
                        p.cancel()
        except asyncio.CancelledError:
            # Surface cancellation upwards
            raise
        except Exception:
            if error_strategy == "collect_errors":
                # merge successful updates and attach errors into state
                for upd in updates_to_merge:
                    self._update_state_with_reducers(state, upd)
                self._update_state_with_reducers(state, {"__errors__": errors})
                return
            raise

        # join_condition hook: allow custom early merge decision
        if callable(join_condition):
            try:
                allow_merge = await join_condition(state, completed_nodes) if asyncio.iscoroutinefunction(join_condition) else join_condition(state, completed_nodes)
                if allow_merge is False:
                    # skip merging if condition blocks it
                    for task in tasks.values():
                        if not task.done():
                            task.cancel()
                    return
            except Exception:
                # ignore join_condition errors and proceed to merge
                pass

        # finally merge accumulated updates
        for upd in updates_to_merge:
            self._update_state_with_reducers(state, upd)
        if errors:
            if error_strategy in {"ignore_errors", "collect_errors"}:
                self._update_state_with_reducers(state, {"__errors__": errors})
            elif error_strategy == "fail_fast":
                raise GraphExecutionError(
                    f"Parallel group '{group_name}' failed", node=group_name, iteration=self._current_iteration
                )
        # optional cleanup per group
        self._maybe_cleanup_state(state)


    async def stream(self, initial_state: Optional[Dict[str, Any]] = None, config: Optional[Dict[str, Any]] = None, stream_mode: str = "values"):
        config = config or {}
        state = self._initialize_state(initial_state)
        current_node = self.graph._entry_point
        iteration = 0
        max_iterations = int(config.get("max_iterations", 100) or 100)
        while current_node and iteration < max_iterations:
            iteration += 1
            try:
                # If current node is a parallel group entry, stream merged results after group finishes
                if current_node in self.graph.node_to_group and current_node in self.graph.parallel_entry_nodes:
                    await self._execute_parallel_group(self.graph.node_to_group[current_node], state)
                    if stream_mode == "values":
                        yield state.copy()
                else:
                    result = await self._execute_node(current_node, state)
                    if isinstance(result, Command):
                        if result.update:
                            self._update_state_with_reducers(state, result.update)
                            if stream_mode == "values":
                                yield state.copy()
                        if result.goto:
                            current_node = result.goto
                            continue
                    elif isinstance(result, dict):
                        self._update_state_with_reducers(state, result)
                        if stream_mode == "values":
                            yield state.copy()
                        # optional validation (mirrors invoke)
                        try:
                            if callable(self.graph.state_validator):
                                self.graph.state_validator(state)
                            if isinstance(self.graph.config, GraphConfig):
                                for validator in self.graph.config.state_validators:
                                    if callable(validator):
                                        validator(state)
                        except Exception as e:
                            raise GraphExecutionError(f"State validation failed: {e}", node=current_node, iteration=iteration)
            except InterruptError as e:
                yield {"type": "interrupt", "node": current_node, "interrupt_id": e.interrupt_id, "interrupt_data": e.interrupt_data, "state": state.copy()}
                return
            next_node = await self._determine_next_node(current_node, state)
            if next_node == END or next_node is None:
                if stream_mode == "values":
                    yield state.copy()
                break
            current_node = next_node

    def _initialize_state(self, initial_state: Optional[Dict[str, Any]]) -> Dict[str, Any]:
        state: Dict[str, Any] = {}
        # fill defaults for Annotated list types to [] for reducer usage
        if hasattr(self.graph.state_schema, "__annotations__"):
            for field_name, field_type in self.graph.state_schema.__annotations__.items():
                # heuristic for list-like fields
                if "List" in str(field_type) or "list" in str(field_type):
                    state[field_name] = []
                else:
                    state[field_name] = None
        if initial_state:
            state.update(initial_state)
        return state



    def _update_state_with_reducers(self, state: Dict[str, Any], updates: Dict[str, Any]) -> None:
        for key, value in updates.items():
            if key not in state:
                state[key] = value
                continue
            # merge dicts deeply, else replace
            if isinstance(state[key], dict) and isinstance(value, dict):
                state[key] = merge_dicts(state[key], value)
            elif key == "messages" and isinstance(value, list):
                existing = state.get(key) or []
                state[key] = add_messages(existing, value)
            elif isinstance(state[key], list) and isinstance(value, list):
                # Cap list growth to avoid MemoryError
                combined = state[key] + value
                # keep only last 100 entries to bound memory
                state[key] = combined[-100:]
            else:
                state[key] = value<|MERGE_RESOLUTION|>--- conflicted
+++ resolved
@@ -87,11 +87,8 @@
                 return {"result": result}
 
         except InterruptError:
-<<<<<<< HEAD
             # Human-in-the-loop: allow interrupts to propagate to the graph engine.
-=======
             # Let InterruptError propagate to be handled in invoke()
->>>>>>> f89439d1
             raise
         except Exception as e:
             logger.error(f"Node {self.name} execution failed: {e}")
@@ -931,11 +928,8 @@
                 pass
             return result if isinstance(result, dict) else {"result": result}
         except InterruptError:
-<<<<<<< HEAD
             # Human-in-the-loop: allow interrupts to propagate to the graph engine.
-=======
             # Let InterruptError propagate to be handled in invoke()
->>>>>>> f89439d1
             raise
         except Exception as e:
             logger.error(f"Node {node_name} execution failed: {e}")
