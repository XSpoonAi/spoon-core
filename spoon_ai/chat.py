--- conflicted
+++ resolved
@@ -120,11 +120,7 @@
             else:
                 raise ValueError(f"Invalid message type: {type(message)}")
 
-<<<<<<< HEAD
         if self.api_logic == "openai":
-=======
-        if self.llm_provider == "openai":
->>>>>>> fd778f41
             response = await self.llm.chat.completions.create(messages=formatted_messages, model=self.model_name, max_tokens=4096, temperature=0.3, stream=False)
             return response.choices[0].message.content
         elif self.api_logic == "anthropic":
@@ -163,22 +159,8 @@
                     tool_choice=tool_choice,
                     **kwargs
                 )
-<<<<<<< HEAD
                 return response.choices[0].message
             elif self.api_logic == "anthropic":
-=======
-                choice = response.choices[0]
-                message = choice.message
-
-                # Create LLMResponse with finish_reason information
-                return LLMResponse(
-                    content=message.content or "",
-                    tool_calls=message.tool_calls or [],
-                    finish_reason=choice.finish_reason,
-                    native_finish_reason=getattr(choice, 'native_finish_reason', None)
-                )
-            elif self.llm_provider == "anthropic":
->>>>>>> fd778f41
                 def to_anthropic_tools(tools: List[dict]) -> List[dict]:
                     return [{"name": tool["function"]["name"], "description": tool["function"]["description"], "input_schema": tool["function"]["parameters"]} for tool in tools]
 
