--- conflicted
+++ resolved
@@ -278,65 +278,58 @@
             }
 
         elif isinstance(block, DocumentContent):
-            # OpenAI only supports PDF via type: "file" with file_data as data URL
+            # OpenAI supports PDF via type: "file" with file_data as data URL
             # https://platform.openai.com/docs/guides/pdf-files
-<<<<<<< HEAD
-            filename = block.filename or "document.pdf"
-
-            # Check if file size exceeds inline limit (4MB)
-            # Base64 data size ≈ original size * 4/3
-            decoded_size = len(block.source.data) * 3 // 4  # Approximate original size
-
-            if decoded_size > MAX_INLINE_FILE_SIZE:
-                # Large file - mark for async upload via Files API
-                # The actual upload will be handled in _prepare_large_files()
-                logger.info(f"Document '{filename}' ({decoded_size / (1024*1024):.2f} MB) exceeds inline limit, will use Files API")
-                return {
-                    "type": "file",
-                    "file": {
-                        "file_id": None,  # Will be filled by _prepare_large_files()
-                        "_pending_upload": True,
-                        "_base64_data": block.source.data,
-                        "_media_type": block.source.media_type,
-                        "_filename": filename
-                    }
-                }
-            else:
-                # Small file - use inline base64 data URL
-=======
             # For non-PDF documents, convert to text content
             if block.source.media_type == "application/pdf":
                 # Use native PDF support
                 filename = block.filename or "document.pdf"
-                # Format: data:application/pdf;base64,<base64_data>
->>>>>>> 3ef42f83
-                file_data = f"data:{block.source.media_type};base64,{block.source.data}"
-                return {
-                    "type": "file",
-                    "file": {
-                        "filename": filename,
-                        "file_data": file_data
+
+                # Check if file size exceeds inline limit (4MB)
+                # Base64 data size ≈ original size * 4/3
+                decoded_size = len(block.source.data) * 3 // 4  # Approximate original size
+
+                if decoded_size > MAX_INLINE_FILE_SIZE:
+                    # Large file - mark for async upload via Files API
+                    # The actual upload will be handled in _prepare_large_files()
+                    logger.info(f"Document '{filename}' ({decoded_size / (1024*1024):.2f} MB) exceeds inline limit, will use Files API")
+                    return {
+                        "type": "file",
+                        "file": {
+                            "file_id": None,  # Will be filled by _prepare_large_files()
+                            "_pending_upload": True,
+                            "_base64_data": block.source.data,
+                            "_media_type": block.source.media_type,
+                            "_filename": filename
+                        }
                     }
-                }
-<<<<<<< HEAD
-=======
+                else:
+                    # Small file - use inline base64 data URL
+                    # Format: data:application/pdf;base64,<base64_data>
+                    file_data = f"data:{block.source.media_type};base64,{block.source.data}"
+                    return {
+                        "type": "file",
+                        "file": {
+                            "filename": filename,
+                            "file_data": file_data
+                        }
+                    }
             else:
                 # For non-PDF documents (text/plain, application/json, etc.),
                 # decode the base64 content and include as text
-                import base64
                 try:
                     decoded_bytes = base64.b64decode(block.source.data)
                     # Try to decode as UTF-8 text
                     try:
                         text_content = decoded_bytes.decode("utf-8")
-                    except UnicodeDecodeError:  
+                    except UnicodeDecodeError:
                         # If not valid UTF-8, return as base64 representation
                         text_content = f"[Binary document: {block.source.media_type}, size: {len(decoded_bytes)} bytes]"
-                    
+
                     # Include filename in text if available
                     if block.filename:
                         text_content = f"[Document: {block.filename} ({block.source.media_type})]\n\n{text_content}"
-                    
+
                     logger.debug(f"Converting non-PDF document ({block.source.media_type}) to text content for OpenAI")
                     return {"type": "text", "text": text_content}
                 except Exception as e:
@@ -345,7 +338,6 @@
                         "type": "text",
                         "text": f"[Document: {block.filename or 'unknown'} ({block.source.media_type}) - Failed to decode]"
                     }
->>>>>>> 3ef42f83
 
         elif isinstance(block, FileContent):
             # File content - include as text with path info (OpenAI doesn't support files directly)
