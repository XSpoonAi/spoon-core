"""
OpenAI Compatible Provider base class for providers that use OpenAI-compatible APIs.
This includes OpenAI, OpenRouter, DeepSeek, and other providers with similar interfaces.
"""

import asyncio
from typing import List, Dict, Any, Optional, AsyncGenerator, AsyncIterator
from logging import getLogger
from uuid import uuid4
from datetime import datetime

from openai import AsyncOpenAI
from openai.types.chat import ChatCompletion

from spoon_ai.schema import Message, ToolCall, Function, LLMResponseChunk
from ..interface import LLMProviderInterface, LLMResponse, ProviderMetadata, ProviderCapability
from ..errors import ProviderError, AuthenticationError, RateLimitError, ModelNotFoundError, NetworkError
from spoon_ai.callbacks.base import BaseCallbackHandler
from spoon_ai.callbacks.manager import CallbackManager

logger = getLogger(__name__)


class OpenAICompatibleProvider(LLMProviderInterface):
    """Base class for OpenAI-compatible providers."""

    def __init__(self):
        self.client: Optional[AsyncOpenAI] = None
        self.config: Dict[str, Any] = {}
        self.model: str = ""
        self.max_tokens: int = 4096
        self.temperature: float = 0.3
        self.provider_name: str = "openai_compatible"
        self.default_base_url: str = "https://api.openai.com/v1"
        self.default_model: str = "gpt-4.1"

    def _uses_completion_token_param(self, model: str) -> bool:
        """Whether this model expects max_completion_tokens instead of max_tokens.

        Only the new OpenAI `gpt-5*` and `o*` models use the completion-only
        parameter. Namespaces like OpenRouter's `openai/gpt-3.5-turbo` should
        still use `max_tokens`, so we check the final segment only.
        """
        model_lower = (model or "").lower()
        tail = model_lower.split("/")[-1]  # strip any provider prefix like openrouter
        return tail.startswith("gpt-5") or tail.startswith("o1") or tail.startswith("o3") or tail.startswith("o4")

    def _max_token_kwargs(self, model: str, max_tokens: int, overrides: Dict[str, Any]) -> Dict[str, Any]:
        """
        Build the correct token-limit argument for the OpenAI API.

        - gpt-5* / o* models require `max_completion_tokens`
        - older models keep using `max_tokens`
        - explicit overrides in kwargs take precedence
        """
        if "max_completion_tokens" in overrides:
            return {"max_completion_tokens": overrides["max_completion_tokens"]}

        if "max_tokens" in overrides:
            max_tokens = overrides["max_tokens"]

        if self._uses_completion_token_param(model):
            return {"max_completion_tokens": max_tokens}

        return {"max_tokens": max_tokens}

    def get_provider_name(self) -> str:
        """Get the provider name. Should be overridden by subclasses."""
        return self.provider_name

    def get_default_base_url(self) -> str:
        """Get the default base URL. Should be overridden by subclasses."""
        return self.default_base_url

    def get_default_model(self) -> str:
        """Get the default model. Should be overridden by subclasses."""
        return self.default_model

    def get_additional_headers(self, config: Dict[str, Any]) -> Dict[str, str]:
        """Get additional headers for the provider. Can be overridden by subclasses."""
        return {}

    async def initialize(self, config: Dict[str, Any]) -> None:
        """Initialize the provider with configuration."""
        try:
            self.config = config
            self.model = config.get('model', self.get_default_model())
            self.max_tokens = config.get('max_tokens', 4096)
            self.temperature = config.get('temperature', 0.3)

            api_key = config.get('api_key')
            if not api_key:
                raise AuthenticationError(self.get_provider_name(), context={"config": config})

            base_url = config.get('base_url', self.get_default_base_url())
            timeout = config.get('timeout', 30)

            # Get provider-specific headers
            additional_headers = self.get_additional_headers(config)

            self.client = AsyncOpenAI(
                api_key=api_key,
                base_url=base_url,
                timeout=timeout,
                default_headers=additional_headers if additional_headers else None
            )

            logger.info(f"{self.get_provider_name()} provider initialized with model: {self.model}")

        except Exception as e:
            if isinstance(e, (AuthenticationError, ProviderError)):
                raise
            raise ProviderError(self.get_provider_name(), f"Failed to initialize: {str(e)}", original_error=e)

    def _convert_messages(self, messages: List[Message]) -> List[Dict[str, Any]]:
        """Convert Message objects to OpenAI-compatible format with validation."""
        openai_messages = []

        for i, message in enumerate(messages):
            msg_dict = {"role": message.role}

            if message.content:
                msg_dict["content"] = message.content

            if message.tool_calls:
                msg_dict["tool_calls"] = [
                    {
                        "id": tool_call.id,
                        "type": tool_call.type,
                        "function": {
                            "name": tool_call.function.name,
                            "arguments": tool_call.function.arguments
                        }
                    }
                    for tool_call in message.tool_calls
                ]

            if message.name:
                msg_dict["name"] = message.name

            if message.tool_call_id:
                msg_dict["tool_call_id"] = message.tool_call_id

            # Validate tool message placement - but don't skip, let the validation fix it later
            if message.role == "tool":
                # Log if there's a potential issue but don't skip - let validation fix it
                if i == 0 or openai_messages[-1]["role"] != "assistant" or "tool_calls" not in openai_messages[-1]:
                    logger.debug(f"Tool message at index {i} may need validation adjustment.")
                    # Don't skip - add it and let _validate_and_fix_message_sequence handle it

            openai_messages.append(msg_dict)

        return self._validate_and_fix_message_sequence(openai_messages)

    def _validate_and_fix_message_sequence(self, messages: List[Dict[str, Any]]) -> List[Dict[str, Any]]:
        """Validate and fix message sequence to comply with OpenAI API requirements."""
        if not messages:
            return messages

        fixed_messages = []
        i = 0

        while i < len(messages):
            current_msg = messages[i]

            # Handle tool messages
            if current_msg["role"] == "tool":
                # Find the preceding assistant message with tool_calls
                assistant_msg_idx = -1
                for j in range(len(fixed_messages) - 1, -1, -1):
                    if fixed_messages[j]["role"] == "assistant" and "tool_calls" in fixed_messages[j]:
                        assistant_msg_idx = j
                        break

                if assistant_msg_idx == -1:
                    # No preceding assistant message with tool_calls found, but don't skip
                    # This might be a tool response that should be kept
                    logger.debug(f"Tool message without preceding assistant tool_calls - keeping: {current_msg.get('tool_call_id', 'unknown')}")
                else:
                    # Check if this tool message corresponds to any tool_call in the assistant message
                    assistant_msg = fixed_messages[assistant_msg_idx]
                    tool_call_ids = [tc["id"] for tc in assistant_msg.get("tool_calls", [])]

                    if current_msg.get("tool_call_id") not in tool_call_ids:
                        logger.debug(f"Tool message tool_call_id {current_msg.get('tool_call_id')} not found in assistant tool_calls - keeping anyway.")

            # Handle system messages - they should be at the beginning
            elif current_msg["role"] == "system":
                # If we already have messages and this is not the first, move it to the beginning
                if fixed_messages and fixed_messages[0]["role"] != "system":
                    # Insert at the beginning, but after any existing system messages
                    insert_idx = 0
                    while insert_idx < len(fixed_messages) and fixed_messages[insert_idx]["role"] == "system":
                        insert_idx += 1
                    fixed_messages.insert(insert_idx, current_msg)
                    i += 1
                    continue

            # Handle consecutive messages with the same role (except tool messages)
            elif (fixed_messages and
                  fixed_messages[-1]["role"] == current_msg["role"] and
                  current_msg["role"] != "tool"):

                # Merge content if both have content
                if (fixed_messages[-1].get("content") and current_msg.get("content")):
                    fixed_messages[-1]["content"] += "\n" + current_msg["content"]
                    i += 1
                    continue
                # If current message has content but previous doesn't, replace
                elif current_msg.get("content") and not fixed_messages[-1].get("content"):
                    fixed_messages[-1] = current_msg
                    i += 1
                    continue

            fixed_messages.append(current_msg)
            i += 1

        return fixed_messages

    def _convert_response(self, response: ChatCompletion, duration: float) -> LLMResponse:
        """Convert OpenAI-compatible response to standardized LLMResponse."""
        choice = response.choices[0]
        message = choice.message

        # Convert tool calls
        tool_calls = []
        if message.tool_calls:
            for tool_call in message.tool_calls:
                tool_calls.append(ToolCall(
                    id=tool_call.id,
                    type=tool_call.type,
                    function=Function(
                        name=tool_call.function.name,
                        arguments=tool_call.function.arguments
                    )
                ))

        # Map finish reasons
        finish_reason = choice.finish_reason
        if finish_reason == "stop":
            standardized_finish_reason = "stop"
        elif finish_reason == "length":
            standardized_finish_reason = "length"
        elif finish_reason == "tool_calls":
            standardized_finish_reason = "tool_calls"
        elif finish_reason == "content_filter":
            standardized_finish_reason = "content_filter"
        else:
            standardized_finish_reason = finish_reason

        # Extract usage information
        usage = None
        if response.usage:
            usage = {
                "prompt_tokens": response.usage.prompt_tokens,
                "completion_tokens": response.usage.completion_tokens,
                "total_tokens": response.usage.total_tokens
            }

        return LLMResponse(
            content=message.content or "",
            provider=self.get_provider_name(),
            model=response.model,
            finish_reason=standardized_finish_reason,
            native_finish_reason=finish_reason,
            tool_calls=tool_calls,
            usage=usage,
            duration=duration,
            metadata={
                "response_id": response.id,
                "created": response.created,
                "system_fingerprint": getattr(response, 'system_fingerprint', None)
            }
        )

    async def chat(self, messages: List[Message], **kwargs) -> LLMResponse:
        """Send chat request to the provider."""
        if not self.client:
            raise ProviderError(self.get_provider_name(), "Provider not initialized")

        try:
            start_time = asyncio.get_event_loop().time()

            openai_messages = self._convert_messages(messages)

            # Extract parameters
            model = kwargs.get('model', self.model)
            max_tokens = kwargs.get('max_tokens', self.max_tokens)
            temperature = kwargs.get('temperature', self.temperature)

            tools = kwargs.get('tools')
            tool_choice = kwargs.get('tool_choice', 'auto')

            request_kwargs: Dict[str, Any] = {
                "model": model,
                "messages": openai_messages,
                "temperature": temperature,
                "stream": False,
            }
            request_kwargs.update(self._max_token_kwargs(model, max_tokens, kwargs))

            if tools:
                request_kwargs["tools"] = tools
                request_kwargs["tool_choice"] = tool_choice

            extra_keys = {'model', 'max_tokens', 'max_completion_tokens', 'temperature', 'tools', 'tool_choice'}
            request_kwargs.update({k: v for k, v in kwargs.items() if k not in extra_keys})

            response = await self.client.chat.completions.create(**request_kwargs)

            duration = asyncio.get_event_loop().time() - start_time
            return self._convert_response(response, duration)

        except Exception as e:
            await self._handle_error(e)

    async def chat_stream(self,messages: List[Message],callbacks: Optional[List[BaseCallbackHandler]] = None,**kwargs) -> AsyncIterator[LLMResponseChunk]:
        """Send streaming chat request with full callback support.
        Yields:
            LLMResponseChunk: Structured streaming response chunks
        """
        if not self.client:
            raise ProviderError(self.get_provider_name(), "Provider not initialized")

        # Create callback manager
        callback_manager = CallbackManager.from_callbacks(callbacks)
        run_id = uuid4()

        try:
            openai_messages = self._convert_messages(messages)

            # Extract parameters
            model = kwargs.get('model', self.model)
            max_tokens = kwargs.get('max_tokens', self.max_tokens)
            temperature = kwargs.get('temperature', self.temperature)

            # Trigger on_llm_start callback
            await callback_manager.on_llm_start(run_id=run_id,messages=messages,model=model,provider=self.get_provider_name())

            tools = kwargs.get('tools')
            tool_choice = kwargs.get('tool_choice', 'auto')

            request_kwargs: Dict[str, Any] = {
                "model": model,
                "messages": openai_messages,
                "temperature": temperature,
                "stream": True,
                "stream_options": {"include_usage": True},
            }
            request_kwargs.update(self._max_token_kwargs(model, max_tokens, kwargs))

            if tools:
                request_kwargs["tools"] = tools
                request_kwargs["tool_choice"] = tool_choice

            extra_keys = {'model', 'max_tokens', 'max_completion_tokens', 'temperature', 'callbacks', 'tools', 'tool_choice'}
            request_kwargs.update({k: v for k, v in kwargs.items() if k not in extra_keys})

            stream = await self.client.chat.completions.create(**request_kwargs)
            # Process streaming response
            full_content = ""
            chunk_index = 0
            tool_call_accumulator = {}  # For accumulating tool calls
            finish_reason = None  # Initialize finish_reason outside loop
<<<<<<< HEAD

=======
            tool_calls = []  # Initialize tool_calls outside loop
            
>>>>>>> f179e81d
            async for chunk in stream:
                # Skip chunks without choices (e.g., final chunk with only usage stats)
                if not hasattr(chunk, 'choices') or not chunk.choices:
                    # Extract usage stats from chunks without choices
                    if hasattr(chunk, 'usage') and chunk.usage:
                        usage = {
                            "prompt_tokens": chunk.usage.prompt_tokens,
                            "completion_tokens": chunk.usage.completion_tokens,
                            "total_tokens": chunk.usage.total_tokens
                        }
                        # Yield a final chunk with usage info
                        response_chunk = LLMResponseChunk(
                            content=full_content,
                            delta="",
                            provider=self.get_provider_name(),
                            model=model,
                            finish_reason=finish_reason,
                            tool_calls=tool_calls,
                            tool_call_chunks=None,
                            usage=usage,
                            metadata={
                                "chunk_id": chunk.id if hasattr(chunk, 'id') else None,
                                "created": chunk.created if hasattr(chunk, 'created') else None
                            },
                            chunk_index=chunk_index,
                            timestamp=datetime.now().isoformat()
                        )
                        yield response_chunk
                        chunk_index += 1
                    continue

                choice = chunk.choices[0]
                delta = choice.delta

                # Extract token/content
                token = delta.content or ""
                if token:
                    full_content += token

                # Extract finish_reason (preserve once set, don't let None overwrite it)
                if choice.finish_reason is not None:
                    finish_reason = choice.finish_reason

                # Handle tool calls (OpenAI streams them incrementally)
                tool_call_chunks = None

                if delta.tool_calls:
                    tool_call_chunks = []
                    for tc_chunk in delta.tool_calls:
                        tc_id = tc_chunk.id or f"call_{tc_chunk.index}"

                        # Initialize accumulator if needed
                        if tc_id not in tool_call_accumulator:
                            tool_call_accumulator[tc_id] = {
                                "id": tc_id,
                                "type": tc_chunk.type or "function",
                                "function": {
                                    "name": "",
                                    "arguments": ""
                                }
                            }

                        # Accumulate function name and arguments
                        if tc_chunk.function:
                            if tc_chunk.function.name:
                                tool_call_accumulator[tc_id]["function"]["name"] += tc_chunk.function.name
                            if tc_chunk.function.arguments:
                                tool_call_accumulator[tc_id]["function"]["arguments"] += tc_chunk.function.arguments

                        tool_call_chunks.append({
                            "index": tc_chunk.index,
                            "id": tc_chunk.id,
                            "type": tc_chunk.type,
                            "function": tc_chunk.function.model_dump() if tc_chunk.function else None
                        })
<<<<<<< HEAD

                    # Convert accumulated tool calls to ToolCall objects
                    tool_calls = [
                        ToolCall(
                            id=tc["id"],
                            type=tc["type"],
                            function=Function(
                                name=tc["function"]["name"],
                                arguments=tc["function"]["arguments"]
                            )
                        )
                        for tc in tool_call_accumulator.values()
                    ]

=======
                
                # Convert accumulated tool calls to ToolCall objects (build from accumulator each time)
                tool_calls = [
                    ToolCall(
                        id=tc["id"],
                        type=tc["type"],
                        function=Function(
                            name=tc["function"]["name"],
                            arguments=tc["function"]["arguments"]
                        )
                    )
                    for tc in tool_call_accumulator.values()
                ]
                
>>>>>>> f179e81d
                # Extract usage stats (typically in final chunk)
                usage = None
                if hasattr(chunk, 'usage') and chunk.usage:
                    usage = {
                        "prompt_tokens": chunk.usage.prompt_tokens,
                        "completion_tokens": chunk.usage.completion_tokens,
                        "total_tokens": chunk.usage.total_tokens
                    }

                # Build response chunk
                response_chunk = LLMResponseChunk(
                    content=full_content,
                    delta=token,
                    provider=self.get_provider_name(),
                    model=model,
                    finish_reason=finish_reason,
                    tool_calls=tool_calls,
                    tool_call_chunks=tool_call_chunks,
                    usage=usage,
                    metadata={
                        "chunk_id": chunk.id if hasattr(chunk, 'id') else None,
                        "created": chunk.created if hasattr(chunk, 'created') else None
                    },
                    chunk_index=chunk_index,
                    timestamp=datetime.now().isoformat()
                )

                # Trigger on_llm_new_token callback
                if token:  # Only trigger if there's actual content
                    await callback_manager.on_llm_new_token(
                        token=token,
                        chunk=response_chunk,
                        run_id=run_id
                    )

                # Yield chunk
                yield response_chunk
                chunk_index += 1

            # Trigger on_llm_end callback
            final_response = LLMResponse(
                content=full_content,
                provider=self.get_provider_name(),
                model=model,
                finish_reason=finish_reason or "stop",
                native_finish_reason=finish_reason or "stop",
                tool_calls=tool_calls,
                usage=usage,
                metadata={}
            )
            await callback_manager.on_llm_end(
                response=final_response,
                run_id=run_id
            )

        except Exception as e:
            await callback_manager.on_llm_error(
                error=e,
                run_id=run_id
            )
            await self._handle_error(e)

    async def completion(self, prompt: str, **kwargs) -> LLMResponse:
        """Send completion request to the provider."""
        # Convert to chat format
        messages = [Message(role="user", content=prompt)]
        return await self.chat(messages, **kwargs)

    async def chat_with_tools(self, messages: List[Message], tools: List[Dict], **kwargs) -> LLMResponse:
        """Send chat request with tools to the provider."""
        if not self.client:
            raise ProviderError(self.get_provider_name(), "Provider not initialized")

        try:
            start_time = asyncio.get_event_loop().time()

            openai_messages = self._convert_messages(messages)

            # Extract parameters
            model = kwargs.get('model', self.model)
            max_tokens = kwargs.get('max_tokens', self.max_tokens)
            temperature = kwargs.get('temperature', self.temperature)
            tool_choice = kwargs.get('tool_choice', 'auto')

            request_kwargs: Dict[str, Any] = {
                "model": model,
                "messages": openai_messages,
                "temperature": temperature,
                "stream": False,
            }
            request_kwargs.update(self._max_token_kwargs(model, max_tokens, kwargs))

            if tools:
                request_kwargs["tools"] = tools
                request_kwargs["tool_choice"] = tool_choice

            extra_keys = {'model', 'max_tokens', 'max_completion_tokens', 'temperature', 'tool_choice'}
            request_kwargs.update({k: v for k, v in kwargs.items() if k not in extra_keys})

            response = await self.client.chat.completions.create(**request_kwargs)

            duration = asyncio.get_event_loop().time() - start_time
            return self._convert_response(response, duration)

        except Exception as e:
            await self._handle_error(e)

    def get_metadata(self) -> ProviderMetadata:
        """Get provider metadata. Should be overridden by subclasses."""
        return ProviderMetadata(
            name=self.get_provider_name(),
            version="1.0.0",
            capabilities=[
                ProviderCapability.CHAT,
                ProviderCapability.COMPLETION,
                ProviderCapability.TOOLS,
                ProviderCapability.STREAMING
            ],
            max_tokens=4096,
            supports_system_messages=True,
            rate_limits={}
        )

    async def health_check(self) -> bool:
        """Check if provider is healthy."""
        if not self.client:
            return False

        try:
            # Simple test request
            response = await self.client.chat.completions.create(
                model=self.model,
                messages=[{"role": "user", "content": "test"}],
                max_tokens=1
            )
            return True
        except Exception as e:
            logger.warning(f"{self.get_provider_name()} health check failed: {e}")
            return False

    async def cleanup(self) -> None:
        """Cleanup provider resources."""
        if self.client:
            await self.client.close()
            self.client = None
        logger.info(f"{self.get_provider_name()} provider cleaned up")

    async def _handle_error(self, error: Exception) -> None:
        """Handle and convert provider errors to standardized errors."""
        error_str = str(error).lower()
        provider_name = self.get_provider_name()

        if "authentication" in error_str or "api key" in error_str or "unauthorized" in error_str:
            raise AuthenticationError(provider_name, context={"original_error": str(error)})
        elif "rate limit" in error_str or "quota" in error_str:
            raise RateLimitError(provider_name, context={"original_error": str(error)})
        elif "model" in error_str and ("not found" in error_str or "not available" in error_str):
            raise ModelNotFoundError(provider_name, self.model, context={"original_error": str(error)})
        elif "timeout" in error_str or "connection" in error_str:
            raise NetworkError(provider_name, "Network error", original_error=error)
        else:
            raise ProviderError(provider_name, f"Request failed: {str(error)}", original_error=error)<|MERGE_RESOLUTION|>--- conflicted
+++ resolved
@@ -362,12 +362,8 @@
             chunk_index = 0
             tool_call_accumulator = {}  # For accumulating tool calls
             finish_reason = None  # Initialize finish_reason outside loop
-<<<<<<< HEAD
-
-=======
             tool_calls = []  # Initialize tool_calls outside loop
             
->>>>>>> f179e81d
             async for chunk in stream:
                 # Skip chunks without choices (e.g., final chunk with only usage stats)
                 if not hasattr(chunk, 'choices') or not chunk.choices:
@@ -443,22 +439,6 @@
                             "type": tc_chunk.type,
                             "function": tc_chunk.function.model_dump() if tc_chunk.function else None
                         })
-<<<<<<< HEAD
-
-                    # Convert accumulated tool calls to ToolCall objects
-                    tool_calls = [
-                        ToolCall(
-                            id=tc["id"],
-                            type=tc["type"],
-                            function=Function(
-                                name=tc["function"]["name"],
-                                arguments=tc["function"]["arguments"]
-                            )
-                        )
-                        for tc in tool_call_accumulator.values()
-                    ]
-
-=======
                 
                 # Convert accumulated tool calls to ToolCall objects (build from accumulator each time)
                 tool_calls = [
@@ -473,7 +453,6 @@
                     for tc in tool_call_accumulator.values()
                 ]
                 
->>>>>>> f179e81d
                 # Extract usage stats (typically in final chunk)
                 usage = None
                 if hasattr(chunk, 'usage') and chunk.usage:
