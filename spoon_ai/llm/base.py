--- conflicted
+++ resolved
@@ -6,11 +6,7 @@
 from pydantic import BaseModel, Field
 
 from logging import getLogger
-
-<<<<<<< HEAD
 from spoon_ai.schema import Message, LLMConfig, LLMResponse
-=======
-from spoon_ai.schema import Message
 
 # Try to import toml, but make it optional
 try:
@@ -19,7 +15,6 @@
 except ImportError:
     HAS_TOML = False
 
->>>>>>> 0a8d56f7
 logger = getLogger(__name__)
 
 
