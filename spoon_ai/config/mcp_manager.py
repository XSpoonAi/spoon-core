--- conflicted
+++ resolved
@@ -284,26 +284,14 @@
                         "clientInfo": {"name": "test-client", "version": "1.0.0"}
                     }
                 }
-<<<<<<< HEAD
-            }
-            
-            stdout, stderr = test_process.communicate(input=json.dumps(init_request), timeout=30)
-            
-            if test_process.returncode != 0:
-                raise Exception(f"Process failed with return code {test_process.returncode}: {stderr}")
-            
-            logger.info(f"MCP server test successful: {stdout[:100]}...")
-            
-=======
-
-                stdout, stderr = test_process.communicate(input=json.dumps(init_request), timeout=10)
+
+                stdout, stderr = test_process.communicate(input=json.dumps(init_request), timeout=30)
 
                 if test_process.returncode != 0:
                     raise Exception(f"Process failed with return code {test_process.returncode}: {stderr}")
 
                 logger.info(f"MCP server test successful: {stdout[:100]}...")
 
->>>>>>> bfaacc26
             # Create transport and client
             transport = self._create_transport(config)
             server.transport = transport
